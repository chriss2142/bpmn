--- conflicted
+++ resolved
@@ -1,83 +1,71 @@
-/**
- * AUTHOR: mrassinger
- * COPYRIGHT: E2E Technologies Ltd.
- */
-
-var bpmnParserModule = require('../../../../lib/bpmn/parser.js');
-
-exports.testParseBPMNCallActivity = function(test) {
-
-    var bpmnProcessDefinitions = bpmnParserModule.parse("test/resources/bpmn/callActivity.bpmn");
-    test.deepEqual(bpmnProcessDefinitions,
-        [
-            {
-                "bpmnId": "PROCESS_1",
-                "name": "CallActivity",
-                "flowObjects": [
-                    {
-                        "bpmnId": "_2",
-                        "name": "Start Event",
-                        "type": "startEvent",
-                        "isFlowObject": true,
-                        "isStartEvent": true
-                    },
-                    {
-                        "bpmnId": "_5",
-                        "name": "End Event",
-                        "type": "endEvent",
-                        "isFlowObject": true,
-                        "isEndEvent": true
-                    },
-                    {
-                        "bpmnId": "_8",
-                        "name": "My Call Activity",
-                        "type": "callActivity",
-                        "isFlowObject": true,
-                        "isActivity": true,
-                        "isWaitActivity": false,
-                        "isCallActivity": true,
-                        "calledElementName": "MyTaskExampleProcess",
-                        "calledElementNamespace": "http://sourceforge.net/bpmn/definitions/_1363693864276",
-<<<<<<< HEAD
-                        "location": "test\\resources\\bpmn\\taskExampleProcess.bpmn"
-=======
-                        "location": "taskExampleProcess.bpmn"
-                    },
-                    {
-                        "bpmnId": "GT_1",
-                        "name": "Global Task",
-                        "type": "globalTask",
-                        "isFlowObject": true,
-                        "isActivity": true,
-                        "isWaitActivity": false
->>>>>>> 6451bbdd
-                    }
-                ],
-                "sequenceFlows": [
-                    {
-                        "bpmnId": "_10",
-                        "name": null,
-                        "type": "sequenceFlow",
-                        "sourceRef": "_2",
-                        "targetRef": "_8",
-                        "isSequenceFlow": true
-                    },
-                    {
-                        "bpmnId": "_11",
-                        "name": null,
-                        "type": "sequenceFlow",
-                        "sourceRef": "_8",
-                        "targetRef": "_5",
-                        "isSequenceFlow": true
-                    }
-                ],
-                "processElementIndex": null,
-                "sequenceFlowBySourceIndex": null,
-                "sequenceFlowByTargetIndex": null,
-                "boundaryEventsByAttachmentIndex": null,
-                "nameMap": null
-            }
-        ],
-        "testParseBPMNCallActivity");
-    test.done();
-};
+/**
+ * AUTHOR: mrassinger
+ * COPYRIGHT: E2E Technologies Ltd.
+ */
+
+var bpmnParserModule = require('../../../../lib/bpmn/parser.js');
+
+exports.testParseBPMNCallActivity = function(test) {
+
+    var bpmnProcessDefinitions = bpmnParserModule.parse("test/resources/bpmn/callActivity.bpmn");
+    test.deepEqual(bpmnProcessDefinitions,
+        [
+            {
+                "bpmnId": "PROCESS_1",
+                "name": "CallActivity",
+                "flowObjects": [
+                    {
+                        "bpmnId": "_2",
+                        "name": "Start Event",
+                        "type": "startEvent",
+                        "isFlowObject": true,
+                        "isStartEvent": true
+                    },
+                    {
+                        "bpmnId": "_5",
+                        "name": "End Event",
+                        "type": "endEvent",
+                        "isFlowObject": true,
+                        "isEndEvent": true
+                    },
+                    {
+                        "bpmnId": "_8",
+                        "name": "My Call Activity",
+                        "type": "callActivity",
+                        "isFlowObject": true,
+                        "isActivity": true,
+                        "isWaitActivity": false,
+                        "isCallActivity": true,
+                        "calledElementName": "MyTaskExampleProcess",
+                        "calledElementNamespace": "http://sourceforge.net/bpmn/definitions/_1363693864276",
+												"location": "test\\resources\\bpmn\\taskExampleProcess.bpmn"
+                    }
+                ],
+                "sequenceFlows": [
+                    {
+                        "bpmnId": "_10",
+                        "name": null,
+                        "type": "sequenceFlow",
+                        "sourceRef": "_2",
+                        "targetRef": "_8",
+                        "isSequenceFlow": true
+                    },
+                    {
+                        "bpmnId": "_11",
+                        "name": null,
+                        "type": "sequenceFlow",
+                        "sourceRef": "_8",
+                        "targetRef": "_5",
+                        "isSequenceFlow": true
+                    }
+                ],
+                "processElementIndex": null,
+                "sequenceFlowBySourceIndex": null,
+                "sequenceFlowByTargetIndex": null,
+                "boundaryEventsByAttachmentIndex": null,
+                "nameMap": null
+            }
+        ],
+        "testParseBPMNCallActivity");
+    test.done();
+};